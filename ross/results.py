import bokeh.palettes as bp
import matplotlib as mpl
import matplotlib.pyplot as plt
import numpy as np
import scipy.linalg as la
from bokeh.colors import RGB
<<<<<<< HEAD
from bokeh.layouts import gridplot
from bokeh.models import Arrow, ColorBar, ColumnDataSource, HoverTool, Label, NormalHead
from bokeh.plotting import figure
from bokeh.transform import linear_cmap
from matplotlib import cm
from scipy import interpolate
=======
import bokeh.palettes as bp
from mpl_toolkits.mplot3d import Axes3D
from bokeh.layouts import gridplot, widgetbox
from bokeh.plotting import figure
from bokeh.transform import linear_cmap
from bokeh.models import ColumnDataSource, ColorBar, Arrow, NormalHead, Label, HoverTool
from bokeh.models.widgets import DataTable, NumberFormatter, TableColumn
>>>>>>> b5284217

# set bokeh palette of colors
bokeh_colors = bp.RdGy[11]


class ModalResults:
    def __init__(
        self,
        speed,
        evalues,
        evectors,
        wn,
        wd,
        damping_ratio,
        log_dec,
        lti,
        ndof,
        nodes,
        nodes_pos,
        shaft_elements_length,
    ):
        self.speed = speed
        self.evalues = evalues
        self.evectors = evectors
        self.wn = wn
        self.wd = wd
        self.damping_ratio = damping_ratio
        self.log_dec = log_dec
        self.lti = lti
        self.ndof = ndof
        self.nodes = nodes
        self.nodes_pos = nodes_pos
        self.shaft_elements_length = shaft_elements_length
        self.modes = self.evectors[: self.ndof]
        kappa_modes = []
        for mode in range(len(self.wn)):
            kappa_color = []
            kappa_mode = self.kappa_mode(mode)
            for kappa in kappa_mode:
                kappa_color.append("tab:blue" if kappa > 0 else "tab:red")
            kappa_modes.append(kappa_color)
        self.kappa_modes = kappa_modes

    @staticmethod
    def whirl(kappa_mode):
        """Evaluates the whirl of a mode

       Parameters
       ----------
       kappa_mode: list
           A list with the value of kappa for each node related
           to the mode/natural frequency of interest.

       Returns
       -------
       A string indicating the direction of precession related to the kappa_mode

       Example
       -------
       >>> kappa_mode = [-5.06e-13, -3.09e-13, -2.91e-13, 0.011, -4.03e-13, -2.72e-13, -2.72e-13]
       >>> ModalResults.whirl(kappa_mode)
       'Forward'
       """
        if all(kappa >= -1e-3 for kappa in kappa_mode):
            whirldir = "Forward"
        elif all(kappa <= 1e-3 for kappa in kappa_mode):
            whirldir = "Backward"
        else:
            whirldir = "Mixed"
        return whirldir

    @staticmethod
    @np.vectorize
    def whirl_to_cmap(whirl):
        """Maps the whirl to a value

        Parameters
        ----------
        whirl: string
            A string indicating the whirl direction related to the kappa_mode

        Returns
        -------
        An array with reference index for the whirl direction

        Example
        -------
        >>> whirl = 'Backward'
        >>> whirl_to_cmap(whirl)
        array(1.)
        """
        if whirl == "Forward":
            return 0.0
        elif whirl == "Backward":
            return 1.0
        elif whirl == "Mixed":
            return 0.5

    def H_kappa(self, node, w, return_T=False):
        r"""Calculates the H matrix for a given node and natural frequency.

        The matrix H contains information about the whirl direction,
        the orbit minor and major axis and the orbit inclination.
        The matrix is calculated by :math:`H = T.T^T` where the
        matrix T is constructed using the eigenvector corresponding
        to the natural frequency of interest:

        .. math::
           :nowrap:

           \begin{eqnarray}
              \begin{bmatrix}
              u(t)\\
              v(t)
              \end{bmatrix}
              = \mathfrak{R}\Bigg(
              \begin{bmatrix}
              r_u e^{j\eta_u}\\
              r_v e^{j\eta_v}
              \end{bmatrix}\Bigg)
              e^{j\omega_i t}
              =
              \begin{bmatrix}
              r_u cos(\eta_u + \omega_i t)\\
              r_v cos(\eta_v + \omega_i t)
              \end{bmatrix}
              = {\bf T}
              \begin{bmatrix}
              cos(\omega_i t)\\
              sin(\omega_i t)
              \end{bmatrix}
           \end{eqnarray}

        Where :math:`r_u e^{j\eta_u}` e :math:`r_v e^{j\eta_v}` are the
        elements of the *i*\th eigenvector, corresponding to the node and
        natural frequency of interest (mode).

        .. math::

            {\bf T} =
            \begin{bmatrix}
            r_u cos(\eta_u) & -r_u sin(\eta_u)\\
            r_u cos(\eta_u) & -r_v sin(\eta_v)
            \end{bmatrix}

        Parameters
        ----------
        node: int
            Node for which the matrix H will be calculated.
        w: int
            Index corresponding to the natural frequency
            of interest.
        return_T: bool, optional
            If True, returns the H matrix and a dictionary with the
            values for :math:`r_u, r_v, \eta_u, \eta_v`.

            Default is false.

        Returns
        -------
        H: array
            Matrix H.
        Tdic: dict
            Dictionary with values for :math:`r_u, r_v, \eta_u, \eta_v`.

            It will be returned only if return_T is True.
        """
        # get vector of interest based on freqs
        vector = self.evectors[4 * node : 4 * node + 2, w]
        # get translation sdofs for specified node for each mode
        u = vector[0]
        v = vector[1]
        ru = np.absolute(u)
        rv = np.absolute(v)

        nu = np.angle(u)
        nv = np.angle(v)
        # fmt: off
        T = np.array([[ru * np.cos(nu), -ru * np.sin(nu)],
                      [rv * np.cos(nv), -rv * np.sin(nv)]])
        # fmt: on
        H = T @ T.T

        if return_T:
            Tdic = {"ru": ru, "rv": rv, "nu": nu, "nv": nv}
            return H, Tdic

        return H

    def kappa(self, node, w, wd=True):
        r"""Calculates kappa for a given node and natural frequency.

        w is the the index of the natural frequency of interest.
        The function calculates the orbit parameter :math:`\kappa`:

        .. math::

            \kappa = \pm \sqrt{\lambda_2 / \lambda_1}

        Where :math:`\sqrt{\lambda_1}` is the length of the semiminor axes
        and :math:`\sqrt{\lambda_2}` is the length of the semimajor axes.

        If :math:`\kappa = \pm 1`, the orbit is circular.

        If :math:`\kappa` is positive we have a forward rotating orbit
        and if it is negative we have a backward rotating orbit.

        Parameters
        ----------
        node: int
            Node for which kappa will be calculated.
        w: int
            Index corresponding to the natural frequency
            of interest.
        wd: bool
            If True, damping natural frequencies are used.

            Default is true.

        Returns
        -------
        kappa: dict
            A dictionary with values for the natural frequency,
            major axis, minor axis and kappa.
        """
        if wd:
            nat_freq = self.wd[w]
        else:
            nat_freq = self.wn[w]

        H, Tvals = self.H_kappa(node, w, return_T=True)
        nu = Tvals["nu"]
        nv = Tvals["nv"]

        lam = la.eig(H)[0]

        # lam is the eigenvalue -> sqrt(lam) is the minor/major axis.
        # kappa encodes the relation between the axis and the precession.
        minor = np.sqrt(lam.min())
        major = np.sqrt(lam.max())
        kappa = minor / major
        diff = nv - nu

        # we need to evaluate if 0 < nv - nu < pi.
        if diff < -np.pi:
            diff += 2 * np.pi
        elif diff > np.pi:
            diff -= 2 * np.pi

        # if nv = nu or nv = nu + pi then the response is a straight line.
        if diff == 0 or diff == np.pi:
            kappa = 0

        # if 0 < nv - nu < pi, then a backward rotating mode exists.
        elif 0 < diff < np.pi:
            kappa *= -1

        k = {
            "Frequency": nat_freq,
            "Minor axes": np.real(minor),
            "Major axes": np.real(major),
            "kappa": np.real(kappa),
        }

        return k

    def kappa_mode(self, w):
        r"""This function evaluates kappa given the index of
        the natural frequency of interest.
        Values of kappa are evaluated for each node of the
        corresponding frequency mode.

        Parameters
        ----------
        w: int
            Index corresponding to the natural frequency
            of interest.

        Returns
        -------
        kappa_mode: list
            A list with the value of kappa for each node related
            to the mode/natural frequency of interest.
        """
        kappa_mode = [self.kappa(node, w)["kappa"] for node in self.nodes]
        return kappa_mode

    def whirl_direction(self):
        """Get the whirl direction for each frequency.

        Parameters
        ----------

        Returns
        -------
        whirl_w : array
            An array of strings indicating the direction of precession related
            to the kappa_mode. Backward, Mixed or Forward depending on values
            of kappa_mode.
        """
        # whirl direction/values are methods because they are expensive.
        whirl_w = [self.whirl(self.kappa_mode(wd)) for wd in range(len(self.wd))]

        return np.array(whirl_w)

    def whirl_values(self):
        """Get the whirl value (0., 0.5, or 1.) for each frequency.

        Parameters
        ----------

        Returns
        -------
        whirl_to_cmap
            0.0 - if the whirl is Forward
            0.5 - if the whirl is Mixed
            1.0 - if the whirl is Backward
        """
        return self.whirl_to_cmap(self.whirl_direction())

    def calc_mode_shape(self, mode=None, evec=None):
        """
        Method that calculate the arrays describing the mode shapes.

        Parameters
        ----------
        mode : int
            The n'th vibration mode
            Default is None
        evec : array
            Array containing the system eigenvectors

        Returns
        -------
        xn : array
            absolut nodal displacement - X direction
        yn : array
            absolut nodal displacement - Y direction
        zn : array
            absolut nodal displacement - Z direction
        x_circles : array
            orbit description - X direction
        y_circles : array
            orbit description - Y direction
        z_circles_pos : array
            axial location of each orbit
        nn : int
            number of points to plot lines
        """
        evec0 = self.modes[:, mode]
        nodes = self.nodes
        nodes_pos = self.nodes_pos
        shaft_elements_length = self.shaft_elements_length

        modex = evec0[0::4]
        modey = evec0[1::4]

        xmax, ixmax = max(abs(modex)), np.argmax(abs(modex))
        ymax, iymax = max(abs(modey)), np.argmax(abs(modey))

        if ymax > 0.4 * xmax:
            evec0 /= modey[iymax]
        else:
            evec0 /= modex[ixmax]

        modex = evec0[0::4]
        modey = evec0[1::4]

        num_points = 201
        c = np.linspace(0, 2 * np.pi, num_points)
        circle = np.exp(1j * c)

        x_circles = np.zeros((num_points, len(nodes)))
        y_circles = np.zeros((num_points, len(nodes)))
        z_circles_pos = np.zeros((num_points, len(nodes)))

        for node in nodes:
            x = modex[node] * circle
            x_circles[:, node] = np.real(x)
            y = modey[node] * circle
            y_circles[:, node] = np.real(y)
            z_circles_pos[:, node] = nodes_pos[node]

        # plot lines
        nn = 21
        zeta = np.linspace(0, 1, nn)
        onn = np.ones_like(zeta)

        zeta = zeta.reshape(nn, 1)
        onn = onn.reshape(nn, 1)

        xn = np.zeros(nn * (len(nodes) - 1))
        yn = np.zeros(nn * (len(nodes) - 1))
        zn = np.zeros(nn * (len(nodes) - 1))

        N1 = onn - 3 * zeta ** 2 + 2 * zeta ** 3
        N2 = zeta - 2 * zeta ** 2 + zeta ** 3
        N3 = 3 * zeta ** 2 - 2 * zeta ** 3
        N4 = -zeta ** 2 + zeta ** 3

        for Le, n in zip(shaft_elements_length, nodes):
            node_pos = nodes_pos[n]
            Nx = np.hstack((N1, Le * N2, N3, Le * N4))
            Ny = np.hstack((N1, -Le * N2, N3, -Le * N4))

            xx = [4 * n, 4 * n + 3, 4 * n + 4, 4 * n + 7]
            yy = [4 * n + 1, 4 * n + 2, 4 * n + 5, 4 * n + 6]

            pos0 = nn * n
            pos1 = nn * (n + 1)

            xn[pos0:pos1] = Nx @ evec0[xx].real
            yn[pos0:pos1] = Ny @ evec0[yy].real
            zn[pos0:pos1] = (node_pos * onn + Le * zeta).reshape(nn)

        return xn, yn, zn, x_circles, y_circles, z_circles_pos, nn

    def plot_mode(self, mode=None, evec=None, fig=None, ax=None):
        """
        Method that plots the mode shapes.

        Parameters
        ----------
        mode : int
            The n'th vibration mode
            Default is None
        evec : array
            Array containing the system eigenvectors
        fig : matplotlib figure
            The figure object with the plot.
        ax : matplotlib axes
            The axes object with the plot.

        Returns
        -------
        fig : matplotlib figure
            Returns the figure object with the plot.
        ax : matplotlib axes
            Returns the axes object with the plot.
        """

        if ax is None:
            from mpl_toolkits.mplot3d import Axes3D

            fig = plt.figure()
            ax = fig.gca(projection="3d")

        nodes = self.nodes
        kappa_mode = self.kappa_modes[mode]
        xn, yn, zn, xc, yc, zc_pos, nn = self.calc_mode_shape(mode=mode, evec=evec)

        for node in nodes:
            ax.plot(
                xc[10:, node],
                yc[10:, node],
                zc_pos[10:, node],
                color=kappa_mode[node],
                linewidth=0.5,
                zdir="x",
            )
            ax.scatter(
                xc[10, node],
                yc[10, node],
                zc_pos[10, node],
                s=5,
                color=kappa_mode[node],
                zdir="x",
            )

        ax.plot(xn, yn, zn, "k--", zdir="x")

        # plot center line
        zn_cl0 = -(zn[-1] * 0.1)
        zn_cl1 = zn[-1] * 1.1
        zn_cl = np.linspace(zn_cl0, zn_cl1, 30)
        ax.plot(zn_cl * 0, zn_cl * 0, zn_cl, "k-.", linewidth=0.8, zdir="x")

        ax.set_zlim(-2, 2)
        ax.set_ylim(-2, 2)
        ax.set_xlim(zn_cl0 - 0.1, zn_cl1 + 0.1)

        ax.set_title(
            f"$speed$ = {self.speed:.1f} rad/s\n$"
            f"\omega_d$ = {self.wd[mode]:.1f} rad/s\n"
            f"$log dec$ = {self.log_dec[mode]:.1f}"
        )

        return fig, ax


class CampbellResults:
    """Class used to store results and provide plots for Campbell Diagram.

    It's possible to visualize multiples harmonics in a single plot to check
    other speeds which also excite a specific natural frequency.
    Two options for plooting are available: Matplotlib and Bokeh. The user
    chooses between them using the attribute plot_type. The default is bokeh

    Parameters
    ----------
    speed_range : array
        Array with the speed range in rad/s.
    wd : array
        Array with the damped natural frequencies
    log_dec : array
        Array with the Logarithmic decrement
    whirl_values : array
        Array with the whirl values (0, 0.5 or 1)

    Returns
    -------
    ax : matplotlib axes
        Returns the matplotlib axes object with the plot
        if plot_type == "matplotlib"
    bk_ax : bokeh axes
        Returns the bokeh axes object with the plot
        if plot_type == "bokeh"
    """

    def __init__(self, speed_range, wd, log_dec, whirl_values):
        self.speed_range = speed_range
        self.wd = wd
        self.log_dec = log_dec
        self.whirl_values = whirl_values

    def _plot_matplotlib(self, harmonics=[1], fig=None, ax=None, **kwargs):
        """
        Method to create Campbell Diagram figure using Matplotlib library.

        Parameters
        ----------
        harmonics: list, optional
            List withe the harmonics to be plotted.
            The default is to plot 1x.
        fig : matplotlib figure, optional
            Figure in which the plot will be drawn
            Default is None
        ax : matplotlib plotting axes, optional
            Axes which the plot will take to draw.
            Default is None
        kwargs : optional
            Additional key word arguments can be passed to change
            the plot (e.g. linestyle='--')

        Returns
        -------
        fig : matplotlib figure
            A figure with the Campbell Diagram plot
        ax : matplotlib plotting axes
            The axes from Campbell Diagram plot
        """
        if fig is None and ax is None:
            fig, ax = plt.subplots()

        wd = self.wd
        num_frequencies = wd.shape[1]
        log_dec = self.log_dec
        whirl = self.whirl_values
        speed_range = np.repeat(
            self.speed_range[:, np.newaxis], num_frequencies, axis=1
        )

        default_values = dict(cmap="RdBu", vmin=0.1, vmax=2.0, s=30, alpha=1.0)
        for k, v in default_values.items():
            kwargs.setdefault(k, v)

        for mark, whirl_dir, legend in zip(
            ["^", "o", "v"], [0.0, 0.5, 1.0], ["Foward", "Mixed", "Backward"]
        ):
            for i in range(num_frequencies):
                w_i = wd[:, i]
                whirl_i = whirl[:, i]
                log_dec_i = log_dec[:, i]
                speed_range_i = speed_range[:, i]

                whirl_mask = whirl_i == whirl_dir
                if whirl_mask.shape[0] == 0:
                    continue
                else:
                    im = ax.scatter(
                        speed_range_i[whirl_mask],
                        w_i[whirl_mask],
                        c=log_dec_i[whirl_mask],
                        marker=mark,
                        **kwargs,
                    )

                for harm in harmonics:
                    idx = np.argwhere(
                        np.diff(np.sign(w_i - harm * speed_range_i))
                    ).flatten()
                    if len(idx) != 0:
                        idx = idx[0]

                        interpolated = interpolate.interp1d(
                            x=[speed_range_i[idx], speed_range_i[idx + 1]],
                            y=[w_i[idx], w_i[idx + 1]],
                            kind="linear",
                        )
                        xnew = np.linspace(
                            speed_range_i[idx],
                            speed_range_i[idx + 1],
                            num=20,
                            endpoint=True,
                        )
                        ynew = interpolated(xnew)
                        idx = np.argwhere(
                            np.diff(np.sign(ynew - harm * xnew))
                        ).flatten()

                        ax.scatter(xnew[idx], ynew[idx], marker="X", s=30, c="g")

        if len(fig.axes) == 1:
            cbar = fig.colorbar(im)
            cbar.ax.set_ylabel("log dec")
            cbar.solids.set_edgecolor("face")

            forward_label = mpl.lines.Line2D(
                [], [], marker="^", lw=0, color="tab:blue", alpha=0.3, label="Forward"
            )
            backward_label = mpl.lines.Line2D(
                [], [], marker="v", lw=0, color="tab:blue", alpha=0.3, label="Backward"
            )
            mixed_label = mpl.lines.Line2D(
                [], [], marker="o", lw=0, color="tab:blue", alpha=0.3, label="Mixed"
            )
            crit_marker = mpl.lines.Line2D(
                [], [], marker="X", lw=0, color="g", alpha=0.3, label="Crit. Speed"
            )
            labels = [forward_label, backward_label, mixed_label, crit_marker]

            prop_cycle = plt.rcParams["axes.prop_cycle"]
            colors = prop_cycle.by_key()["color"]
            for j, harm in enumerate(harmonics):
                harmonic = ax.plot(
                    speed_range[:, 0],
                    harm * speed_range[:, 0],
                    color=colors[j],
                    linewidth=1.5,
                    linestyle="-.",
                    alpha=0.75,
                    label=str(harm) + "x speed",
                )
                labels.append(harmonic[0])

            legend = plt.legend(handles=labels, loc=2, framealpha=0.1)
            ax.add_artist(legend)

            ax.set_xlabel("Rotor speed ($rad/s$)")
            ax.set_ylabel("Damped natural frequencies ($rad/s$)")

        return fig, ax

    def _plot_bokeh(self, harmonics=[1], **kwargs):
        """
        Method to create Campbell Diagram figure using Bokeh library.

        Parameters
        ----------
        harmonics: list, optional
            List withe the harmonics to be plotted.
            The default is to plot 1x.
        kwargs : optional
            Additional key word arguments can be passed to change
            the plot (e.g. linestyle='--')

        Returns
        -------
        camp : Bokeh axes
            The bokeh axes object with the plot
        """
        wd = self.wd
        num_frequencies = wd.shape[1]
        log_dec = self.log_dec
        whirl = self.whirl_values
        speed_range = np.repeat(
            self.speed_range[:, np.newaxis], num_frequencies, axis=1
        )

        log_dec_map = log_dec.flatten()

        m_coolwarm_rgb = (255 * cm.coolwarm(range(256))).astype("int")
        coolwarm_palette = [RGB(*tuple(rgb)).to_hex() for rgb in m_coolwarm_rgb][::-1]

        default_values = dict(
            vmin=min(log_dec_map), vmax=max(log_dec_map), s=30, alpha=1.0
        )

        for k, v in default_values.items():
            kwargs.setdefault(k, v)

        camp = figure(
            tools="pan, box_zoom, wheel_zoom, reset, save",
            title="Campbell Diagram - Damped Natural Frequency Map",
            width=640,
            height=480,
            x_axis_label="Rotor speed (rad/s)",
            y_axis_label="Damped natural frequencies (rad/s)",
        )
        camp.xaxis.axis_label_text_font_size = "14pt"
        camp.yaxis.axis_label_text_font_size = "14pt"
        hover = False

        color_mapper = linear_cmap(
            field_name="color",
            palette=coolwarm_palette,
            low=min(log_dec_map),
            high=max(log_dec_map),
        )

        for mark, whirl_dir, legend in zip(
            ["^", "o", "v"], [0.0, 0.5, 1.0], ["Foward", "Mixed", "Backward"]
        ):
            num_frequencies = wd.shape[1]
            for i in range(num_frequencies):
                w_i = wd[:, i]
                whirl_i = whirl[:, i]
                log_dec_i = log_dec[:, i]
                speed_range_i = speed_range[:, i]

                for harm in harmonics:
                    idx = np.argwhere(
                        np.diff(np.sign(w_i - harm * speed_range_i))
                    ).flatten()
                    if len(idx) != 0:
                        idx = idx[0]

                        interpolated = interpolate.interp1d(
                            x=[speed_range_i[idx], speed_range_i[idx + 1]],
                            y=[w_i[idx], w_i[idx + 1]],
                            kind="linear",
                        )
                        xnew = np.linspace(
                            speed_range_i[idx],
                            speed_range_i[idx + 1],
                            num=30,
                            endpoint=True,
                        )
                        ynew = interpolated(xnew)
                        idx = np.argwhere(
                            np.diff(np.sign(ynew - harm * xnew))
                        ).flatten()

                        source = ColumnDataSource(dict(xnew=xnew[idx], ynew=ynew[idx]))
                        camp.asterisk(
                            x="xnew",
                            y="ynew",
                            source=source,
                            size=14,
                            fill_alpha=1.0,
                            color=bokeh_colors[9],
                            muted_color=bokeh_colors[9],
                            muted_alpha=0.2,
                            legend="Crit. Speed",
                            name="critspeed",
                        )
                        hover = HoverTool(names=["critspeed"])
                        hover.tooltips = [
                            ("Frequency :", "@xnew"),
                            ("Critical Speed :", "@ynew"),
                        ]
                        hover.mode = "mouse"

                whirl_mask = whirl_i == whirl_dir
                if whirl_mask.shape[0] == 0:
                    continue
                else:
                    source = ColumnDataSource(
                        dict(
                            x=speed_range_i[whirl_mask],
                            y=w_i[whirl_mask],
                            color=log_dec_i[whirl_mask],
                        )
                    )
                    camp.scatter(
                        x="x",
                        y="y",
                        color=color_mapper,
                        marker=mark,
                        fill_alpha=1.0,
                        size=9,
                        muted_color=color_mapper,
                        muted_alpha=0.2,
                        source=source,
                        legend=legend,
                    )

        harm_color = bp.Category20[20]
        for j, harm in enumerate(harmonics):
            camp.line(
                x=speed_range[:, 0],
                y=harm * speed_range[:, 0],
                line_width=3,
                color=harm_color[j],
                line_dash="dotdash",
                line_alpha=1.0,
                legend=str(harm) + "x speed",
                muted_color=harm_color[j],
                muted_alpha=0.2,
            )

        # turn legend glyphs black
        camp.scatter(0, 0, color="black", size=0, marker="^", legend="Foward")
        camp.scatter(0, 0, color="black", size=0, marker="o", legend="Mixed")
        camp.scatter(0, 0, color="black", size=0, marker="v", legend="Backward")

        color_bar = ColorBar(
            color_mapper=color_mapper["transform"],
            width=8,
            location=(0, 0),
            title="log dec",
            title_text_font_style="bold italic",
            title_text_align="center",
            major_label_text_align="left",
        )
        if hover:
            camp.add_tools(hover)
        camp.legend.background_fill_alpha = 0.1
        camp.legend.click_policy = "mute"
        camp.legend.location = "top_left"
        camp.legend.label_text_font_size = "8pt"
        camp.add_layout(color_bar, "right")

        return camp

    def plot(self, *args, plot_type="bokeh", **kwargs):
        """Plot campbell results.

        Parameters
        ----------
        args: optional
            harmonics : list, optional
                List with the harmonics to be plotted.
                The default is to plot 1x.
        plot_type: str
            Matplotlib or bokeh.
            The default is bokeh
        kwargs : optional
            Additional key word arguments can be passed to change
            the plot (e.g. linestyle='--')

        Returns
        -------
        ax : matplotlib axes
            Returns the matplotlib axes object with the plot
            if plot_type == "matplotlib"
        bk_ax : bokeh axes
            Returns the bokeh axes object with the plot
            if plot_type == "bokeh"
        """
        if plot_type == "matplotlib":
            return self._plot_matplotlib(*args, **kwargs)
        elif plot_type == "bokeh":
            return self._plot_bokeh(*args, **kwargs)
        else:
            raise ValueError(f"")


class FrequencyResponseResults:
    """Class used to store results and provide plots for Frequency Response.

    Two options for plooting are available: Matplotlib and Bokeh. The user
    chooses between them using the attribute plot_type. The default is bokeh

    Parameters
    ----------
    freq_resp : array
        Array with the transfer matrix
    speed_range : array
        Array with the speed range in rad/s.
    magnitude : array
        Array with the frequencies, magnitude (dB) of the frequency
        response for each pair input/output
    phase : array
        Array with the frequencies, phase of the frequency
        response for each pair input/output

    Returns
    -------
    ax : matplotlib axes
        Returns the matplotlib axes object with the plot
        if plot_type == "matplotlib"
    bk_ax : bokeh axes
        Returns the bokeh axes object with the plot
        if plot_type == "bokeh"
    """

    def __init__(self, freq_resp, speed_range, magnitude, phase):
        self.freq_resp = freq_resp
        self.speed_range = speed_range
        self.magnitude = magnitude
        self.phase = phase

    def plot_magnitude_matplotlib(self, inp, out, ax=None, units="mic-pk-pk", **kwargs):
        """Plot frequency response.
        This method plots the frequency response magnitude given an output and
        an input using Matplotlib.

        Parameters
        ----------
        inp : int
            Input.
        out : int
            Output.
        ax : matplotlib.axes, optional
            Matplotlib axes to plot the magnitude.
            If None creates a new.
        units : str
            Unit system
            Default is "mic-pk-pk"
        kwargs : optional
            Additional key word arguments can be passed to change
            the plot (e.g. linestyle='--')

        Returns
        -------
        ax : matplotlib.axes
            Matplotlib axes with magnitude plot.
        """
        if ax is None:
            ax = plt.gca()

        frequency_range = self.speed_range
        mag = self.magnitude

        ax.plot(frequency_range, mag[inp, out, :], **kwargs)

        ax.set_xlim(0, max(frequency_range))
        ax.yaxis.set_major_locator(mpl.ticker.MaxNLocator(prune="lower"))
        ax.yaxis.set_major_locator(mpl.ticker.MaxNLocator(prune="upper"))

        ax.set_ylabel("Mag H$(j\omega)$")
        ax.set_xlabel("Frequency (rad/s)")
        ax.ticklabel_format(style="sci", axis="y", scilimits=(0, 0))

        return ax

    def plot_magnitude_bokeh(self, inp, out, units="mic-pk-pk", **kwargs):
        """Plot frequency response.
        This method plots the frequency response magnitude given an output and
        an input using Bokeh.

        Parameters
        ----------
        inp : int
            Input.
        out : int
            Output.
        units : str
            Unit system
            Default is "mic-pk-pk"
        kwargs : optional
            Additional key word arguments can be passed to change
            the plot (e.g. linestyle='--')

        Returns
        -------
        mag_plot : bokeh plot axes
            Bokeh plot axes with magnitude plot.
        """
        frequency_range = self.speed_range
        mag = self.magnitude

        if units == "m":
            y_axis_label = "Amplitude (m)"
        elif units == "mic-pk-pk":
            y_axis_label = "Amplitude ($\mu$ pk-pk)"
        else:
            y_axis_label = "Amplitude (dB)"

        # bokeh plot - create a new plot
        mag_plot = figure(
            tools="pan, box_zoom, wheel_zoom, reset, save",
            width=600,
            height=240,
            title="Frequency Response - Magnitude",
            x_axis_label="Frequency",
            y_axis_label=y_axis_label,
        )
        mag_plot.xaxis.axis_label_text_font_size = "14pt"
        mag_plot.yaxis.axis_label_text_font_size = "14pt"

        source = ColumnDataSource(dict(x=frequency_range, y=mag[inp, out, :]))
        mag_plot.line(
            x="x",
            y="y",
            source=source,
            line_color=bokeh_colors[0],
            line_alpha=1.0,
            line_width=3,
        )

        return mag_plot

    def plot_phase_matplotlib(self, inp, out, ax=None, **kwargs):
        """Plot frequency response.
        This method plots the frequency response phase given an output and
        an input using Matplotlib.

        Parameters
        ----------
        inp : int
            Input.
        out : int
            Output.
        ax : matplotlib.axes, optional
            Matplotlib axes where the phase will be plotted.
            If None creates a new.
        kwargs : optional
            Additional key word arguments can be passed to change
            the plot (e.g. linestyle='--')

        Returns
        -------
        ax : matplotlib.axes
            Matplotlib axes with phase plot.
        """
        if ax is None:
            ax = plt.gca()

        frequency_range = self.speed_range
        phase = self.phase

        ax.plot(frequency_range, phase[inp, out, :], **kwargs)

        ax.set_xlim(0, max(frequency_range))
        ax.yaxis.set_major_locator(mpl.ticker.MaxNLocator(prune="lower"))
        ax.yaxis.set_major_locator(mpl.ticker.MaxNLocator(prune="upper"))

        ax.set_ylabel("Phase")
        ax.set_xlabel("Frequency (rad/s)")

        return ax

    def plot_phase_bokeh(self, inp, out, **kwargs):
        """Plot frequency response.
        This method plots the frequency response phase given an output and
        an input using bokeh.

        Parameters
        ----------
        inp : int
            Input.
        out : int
            Output.
        kwargs : optional
            Additional key word arguments can be passed to change
            the plot (e.g. linestyle='--')

        Returns
        -------
        phase_plot : bokeh plot axes
            Bokeh plot axes with phase plot.
        """
        frequency_range = self.speed_range
        phase = self.phase

        # bokeh plot - create a new plot
        phase_plot = figure(
            tools="pan, box_zoom, wheel_zoom, reset, save",
            width=600,
            height=240,
            title="Frequency Response - Phase",
            x_axis_label="Frequency",
            y_axis_label="Phase",
        )
        phase_plot.xaxis.axis_label_text_font_size = "14pt"
        phase_plot.yaxis.axis_label_text_font_size = "14pt"

        source = ColumnDataSource(dict(x=frequency_range, y=phase[inp, out, :]))
        phase_plot.line(
            x="x",
            y="y",
            source=source,
            line_color=bokeh_colors[0],
            line_alpha=1.0,
            line_width=3,
        )

        return phase_plot

    def _plot_matplotlib(self, inp, out, ax0=None, ax1=None, **kwargs):
        """Plot frequency response.
        This method plots the frequency response given
        an output and an input using Matplotib.

        Parameters
        ----------
        inp : int
            Input.
        out : int
            Output.
        ax0 : matplotlib.axes, optional
            Matplotlib axes where the magnitude will be plotted.
            If None creates a new.
        ax1 : matplotlib.axes, optional
            Matplotlib axes where the phase will be plotted.
            If None creates a new.
        kwargs : optional
            Additional key word arguments can be passed to change
            the plot (e.g. linestyle='--')

        Returns
        -------
        ax0 : matplotlib.axes
            Matplotlib axes with amplitude plot.
        ax1 : matplotlib.axes
            Matplotlib axes with phase plot.
        """
        if ax0 is None and ax1 is None:
            fig, (ax0, ax1) = plt.subplots(2)

        # matplotlib axes
        ax0 = self.plot_magnitude_matplotlib(inp, out, ax=ax0)
        ax1 = self.plot_phase_matplotlib(inp, out, ax=ax1)

        ax0.set_xlabel("")

        return ax0, ax1

    def _plot_bokeh(self, inp, out, ax0=None, ax1=None, **kwargs):
        """Plot frequency response.
        This method plots the frequency response given
        an output and an input using Bokeh.

        Parameters
        ----------
        inp : int
            Input.
        out : int
            Output.
        ax0 : bokeh axes, optional
            Bokeh plot axes where the magnitude will be plotted.
            If None creates a new.
        ax1 : bokeh axes, optional
            Bokeh plot axes where the phase will be plotted.
            If None creates a new.
        kwargs : optional
            Additional key word arguments can be passed to change
            the plot (e.g. linestyle='--')

        Returns
        -------
        grid_plots : bokeh column
            Bokeh column with magnitude and phase plots.
        """
        # bokeh plot axes
        bk_ax0 = self.plot_magnitude_bokeh(inp, out, ax=ax0)
        bk_ax1 = self.plot_phase_bokeh(inp, out, ax=ax1)

        # show the bokeh plot results
        grid_plots = gridplot([[bk_ax0], [bk_ax1]])
        grid_plots

        return grid_plots

    def plot(self, inp, out, *args, plot_type="bokeh", **kwargs):
        """Plot frequency response.
        This method plots the frequency response given
        an output and an input.

        Parameters
        ----------
        inp : int
            Input.
        out : int
            Output.
        args : optional
            Additional bokeh plot axes or matplolib.axes
        plot_type: str
            Matplotlib or bokeh.
            The default is bokeh
        kwargs : optional
            Additional key word arguments can be passed to change
            the plot (e.g. linestyle='--')

        Returns
        -------
        ax0 : matplotlib.axes
            Matplotlib axes with amplitude plot.
            if plot_type == "matplotlib"
        ax1 : matplotlib.axes
            Matplotlib axes with phase plot.
            if plot_type == "matplotlib"
        grid_plots : bokeh column
            Bokeh column with amplitude and phase plot
            if plot_type == "bokeh"
        """
        if plot_type == "matplotlib":
            return self._plot_matplotlib(inp, out, *args, **kwargs)
        elif plot_type == "bokeh":
            return self._plot_bokeh(inp, out, *args, **kwargs)
        else:
            raise ValueError(f"")

    def plot_freq_response_grid(self, outs, inps, ax=None, **kwargs):
        """Plot frequency response.
        This method plots the frequency response given
        an output and an input.

        Parameters
        ----------
        outs : list
            List with the desired outputs.
        inps : list
            List with the desired outputs.
        ax : array with matplotlib.axes, optional
            Matplotlib axes array created with plt.subplots.
            It needs to have a shape of (2*inputs, outputs).

        Returns
        -------
        ax : array with matplotlib.axes, optional
            Matplotlib axes array created with plt.subplots.
        """
        if ax is None:
            fig, ax = plt.subplots(
                len(inps) * 2,
                len(outs),
                sharex=True,
                figsize=(4 * len(outs), 3 * len(inps)),
            )
            fig.subplots_adjust(hspace=0.001, wspace=0.25)

        if len(outs) > 1:
            for i, out in enumerate(outs):
                for j, inp in enumerate(inps):
                    self.plot_magnitude(out, inp, ax=ax[2 * i, j], **kwargs)
                    self.plot_phase(out, inp, ax=ax[2 * i + 1, j], **kwargs)
        else:
            for i, inp in enumerate(inps):
                self.plot_magnitude(outs[0], inp, ax=ax[2 * i], **kwargs)
                self.plot_phase(outs[0], inp, ax=ax[2 * i + 1], **kwargs)

        return ax


class ForcedResponseResults:
    """Class used to store results and provide plots for Unbalance and Forced
    Response analysis.

    Two options for plooting are available: Matplotlib and Bokeh. The user
    chooses between them using the attribute plot_type. The default is bokeh

    Parameters
    ----------
    force_resp : array
        Array with the force response for each node for each frequency
    speed_range : array
        Array with the frequencies
    magnitude : array
        Magnitude (dB) of the frequency response for node for each frequency
    phase : array
        Phase of the frequency response for node for each frequency

    Returns
    -------
    ax0 : matplotlib.axes
        Matplotlib axes with magnitude plot.
        if plot_type == "matplotlib"
    ax1 : matplotlib.axes
        Matplotlib axes with phase plot.
        if plot_type == "matplotlib"
    grid_plots : bokeh column
        Bokeh colum with magnitude and phase plot
        if plot_type == "bokeh"
    """

    def __init__(self, forced_resp, speed_range, magnitude, phase):
        self.forced_resp = forced_resp
        self.speed_range = speed_range
        self.magnitude = magnitude
        self.phase = phase

    def plot_magnitude_matplotlib(self, dof, ax=None, units="m", **kwargs):
        """Plot frequency response.
        This method plots the frequency response magnitude given an output and
        an input using Matplotlib.

        Parameters
        ----------
        dof : int
            Degree of freedom.
        ax : matplotlib.axes, optional
            Matplotlib axes where the magnitude will be plotted.
            If None creates a new.
        units : str
            Units to plot the magnitude ('m' or 'mic-pk-pk')
            Default is 'm'
        kwargs : optional
            Additional key word arguments can be passed to change
            the plot (e.g. linestyle='--')

        Returns
        -------
        ax : matplotlib.axes
            Matplotlib axes with magnitude plot.
        """
        if ax is None:
            ax = plt.gca()

        frequency_range = self.speed_range
        mag = self.magnitude

        if units == "m":
            ax.set_ylabel("Amplitude $(m)$")
        elif units == "mic-pk-pk":
            mag = 2 * mag * 1e6
            ax.set_ylabel("Amplitude $(\mu pk-pk)$")

        ax.plot(frequency_range, mag[dof], **kwargs)

        ax.set_xlim(0, max(frequency_range))
        ax.yaxis.set_major_locator(mpl.ticker.MaxNLocator(prune="lower"))
        ax.yaxis.set_major_locator(mpl.ticker.MaxNLocator(prune="upper"))

        ax.set_xlabel("Frequency (rad/s)")
        ax.legend()

        return ax

    def plot_magnitude_bokeh(self, dof, units="m", **kwargs):
        """Plot frequency response.
        This method plots the frequency response magnitude given an output and
        an input using Bokeh.

        Parameters
        ----------
        dof : int
            Degree of freedom.
        units : str
            Units to plot the magnitude ('m' or 'mic-pk-pk')
            Default is 'm'
        kwargs : optional
            Additional key word arguments can be passed to change
            the plot (e.g. linestyle='--')

        Returns
        -------
        mag_plot : bokeh axes
            bokeh axes with magnitude plot
        """
        frequency_range = self.speed_range
        mag = self.magnitude

        if units == "m":
            y_axis_label = "Amplitude (m)"
        elif units == "mic-pk-pk":
            mag = 2 * mag * 1e6
            y_axis_label = "Amplitude $(\mu pk-pk)$"

        # bokeh plot - create a new plot
        mag_plot = figure(
            tools="pan, box_zoom, wheel_zoom, reset, save",
            width=900,
            height=400,
            title="Forced Response - Magnitude",
            x_axis_label="Frequency",
            x_range=[0, max(frequency_range)],
            y_axis_label=y_axis_label,
        )
        mag_plot.xaxis.axis_label_text_font_size = "14pt"
        mag_plot.yaxis.axis_label_text_font_size = "14pt"

        source = ColumnDataSource(dict(x=frequency_range, y=mag[dof]))
        mag_plot.line(
            x="x",
            y="y",
            source=source,
            line_color=bokeh_colors[0],
            line_alpha=1.0,
            line_width=3,
        )

        return mag_plot

    def plot_phase_matplotlib(self, dof, ax=None, **kwargs):
        """Plot frequency response.
        This method plots the frequency response phase given an output and
        an input using Matplotlib.

        Parameters
        ----------
        dof : int
            Degree of freedom.
        ax : matplotlib.axes, optional
            Matplotlib axes where the phase will be plotted.
            If None creates a new.
        kwargs : optional
            Additional key word arguments can be passed to change
            the plot (e.g. linestyle='--')

        Returns
        -------
        ax : matplotlib.axes
            Matplotlib axes with phase plot.
        """
        if ax is None:
            ax = plt.gca()

        frequency_range = self.speed_range
        phase = self.phase

        ax.plot(frequency_range, phase[dof], **kwargs)

        ax.set_xlim(0, max(frequency_range))
        ax.yaxis.set_major_locator(mpl.ticker.MaxNLocator(prune="lower"))
        ax.yaxis.set_major_locator(mpl.ticker.MaxNLocator(prune="upper"))

        ax.set_ylabel("Phase")
        ax.set_xlabel("Frequency (rad/s)")
        ax.legend()

        return ax

    def plot_phase_bokeh(self, dof, **kwargs):
        """Plot frequency response.
        This method plots the frequency response phase given an output and
        an input using Bokeh.

        Parameters
        ----------
        dof : int
            Degree of freedom.
        kwargs : optional
            Additional key word arguments can be passed to change
            the plot (e.g. linestyle='--')

        Returns
        -------
        phase_plot : bokeh axes
            Bokeh axes with phase plot
        """
        frequency_range = self.speed_range
        phase = self.phase

        phase_plot = figure(
            tools="pan, box_zoom, wheel_zoom, reset, save",
            width=900,
            height=400,
            title="Forced Response - Magnitude",
            x_axis_label="Frequency",
            x_range=[0, max(frequency_range)],
            y_axis_label="Phase",
        )
        source = ColumnDataSource(dict(x=frequency_range, y=phase[dof]))
        phase_plot.line(
            x="x",
            y="y",
            source=source,
            line_color=bokeh_colors[0],
            line_alpha=1.0,
            line_width=3,
        )
        phase_plot.xaxis.axis_label_text_font_size = "14pt"
        phase_plot.yaxis.axis_label_text_font_size = "14pt"

        return phase_plot

    def _plot_matplotlib(self, dof, ax0=None, ax1=None, **kwargs):
        """Plot frequency response.
        This method plots the frequency response magnitude and phase given
        an output and an input using Matplotlib.

        Parameters
        ----------
        dof : int
            Degree of freedom.
        ax0 : matplotlib.axes, optional
            Matplotlib axes where the magnitude will be plotted.
            If None creates a new.
        ax1 : matplotlib.axes, optional
            Matplotlib axes where the phase will be plotted.
            If None creates a new.            
        kwargs : optional
            Additional key word arguments can be passed to change
            the plot (e.g. linestyle='--')

        Returns
        -------
        ax0 : matplotlib.axes
            Matplotlib axes with magnitude plot.
        ax1 : matplotlib.axes
            Matplotlib axes with phase plot.
        """
        if ax0 is None and ax1 is None:
            fig, (ax0, ax1) = plt.subplots(2)

        ax0 = self.plot_magnitude_matplotlib(dof, ax=ax0, **kwargs)
        # remove label from phase plot
        kwargs.pop("label", None)
        kwargs.pop("units", None)
        ax1 = self.plot_phase_matplotlib(dof, ax=ax1, **kwargs)

        ax0.set_xlabel("")
        ax0.legend()

        return ax0, ax1

    def _plot_bokeh(self, dof, **kwargs):
        """Plot frequency response.
        This method plots the frequency response magnitude and phase given
        an output and an input using Bokeh.

        Parameters
        ----------
        dof : int
            Degree of freedom.
        kwargs : optional
            Additional key word arguments can be passed to change
            the plot (e.g. linestyle='--')

        Returns
        -------
        grid_plots : bokeh column
            Bokeh colum with magnitude and phase plot
        """
        # bokeh plot axes
        bk_ax0 = self.plot_magnitude_bokeh(dof, **kwargs)
        bk_ax1 = self.plot_phase_bokeh(dof, **kwargs)

        # show the bokeh plot results
        grid_plots = gridplot([[bk_ax0], [bk_ax1]])
        grid_plots

        return grid_plots

    def plot(self, dof, plot_type="bokeh", **kwargs):
        """Plot frequency response.
        This method plots the frequency response given an output and an input.

        Parameters
        ----------
        dof : int
            Degree of freedom.
        plot_type: str
            Matplotlib or bokeh.
            The default is bokeh
        kwargs : optional
            Additional key word arguments can be passed to change
            the plot (e.g. linestyle='--')

        Returns
        -------
        ax0 : matplotlib.axes
            Matplotlib axes with magnitude plot.
            if plot_type == "matplotlib"
        ax1 : matplotlib.axes
            Matplotlib axes with phase plot.
            if plot_type == "matplotlib"
        grid_plots : bokeh column
            Bokeh colum with magnitude and phase plot
            if plot_type == "bokeh"
        """
        if plot_type == "matplotlib":
            return self._plot_matplotlib(dof, **kwargs)
        elif plot_type == "bokeh":
            return self._plot_bokeh(dof, **kwargs)
        else:
            raise ValueError(f"{plot_type} is not a valid plot type.")


class StaticResults:
    """Class used to store results and provide plots for Static Analysis.

    This class plots free-body diagram, deformed shaft, shearing
    force diagram and bending moment diagram.

    Parameters
    ----------
    disp_y : array
        shaft displacement in y direction
    Vx : array
        shearing force array
    Bm : array
        bending moment array
    df_shaft : dataframe
        shaft dataframe
    df_disks : dataframe
        disks dataframe
    df_bearings : dataframe
        bearing dataframe
    nodes : list
        list of nodes numbers
    nodes_pos : list
        list of nodes positions
    Vx_axis : array
        X axis for displaying shearing force

    Returns
    -------
    fig : bokeh figures
        Bokeh figure with Static Analysis plots depending on which method
        is called.
    """

    def __init__(
        self, disp_y, Vx, Bm, df_shaft, df_disks, df_bearings, nodes, nodes_pos, Vx_axis
    ):

        self.disp_y = disp_y
        self.Vx = Vx
        self.Bm = Bm
        self.df_shaft = df_shaft
        self.df_disks = df_disks
        self.df_bearings = df_bearings
        self.nodes = nodes
        self.nodes_pos = nodes_pos
        self.Vx_axis = Vx_axis

    def plot_deformation(self):
        """Plot the shaft static deformation.

        This method plots:
            deformed shaft

        Parameters
        ----------

        Returns
        -------
        fig : bokeh figure
            Bokeh figure with static deformation plot
        """
        source = ColumnDataSource(
            data=dict(x=self.nodes_pos, y0=self.disp_y, y1=[0] * len(self.nodes_pos))
        )

        TOOLTIPS = [
            ("Shaft lenght:", "@x"),
            ("Underformed:", "@y1"),
            ("Displacement:", "@y0"),
        ]

        # create displacement plot
        fig = figure(
            tools="pan, wheel_zoom, box_zoom, reset, save, box_select, hover",
            tooltips=TOOLTIPS,
            width=640,
            height=480,
            title="Static Analysis",
            x_axis_label="Shaft lenght",
            y_axis_label="Lateral displacement",
        )
        fig.xaxis.axis_label_text_font_size = "14pt"
        fig.yaxis.axis_label_text_font_size = "14pt"
        fig.title.text_font_size = "14pt"

        interpolated = interpolate.interp1d(
            source.data["x"], source.data["y0"], kind="cubic"
        )
        xnew = np.linspace(
            source.data["x"][0],
            source.data["x"][-1],
            num=len(self.nodes_pos) * 20,
            endpoint=True,
        )

        ynew = interpolated(xnew)
        auxsource = ColumnDataSource(data=dict(x=xnew, y0=ynew, y1=[0] * len(xnew)))

        fig.line(
            "x",
            "y0",
            source=auxsource,
            legend="Deformed shaft",
            line_width=3,
            line_color=bokeh_colors[9],
        )
        fig.circle(
            "x",
            "y0",
            source=source,
            legend="Deformed shaft",
            size=8,
            fill_color=bokeh_colors[9],
        )
        fig.line(
            "x",
            "y1",
            source=source,
            legend="underformed shaft",
            line_width=3,
            line_color=bokeh_colors[0],
        )
        fig.circle(
            "x",
            "y1",
            source=source,
            legend="underformed shaft",
            size=8,
            fill_color=bokeh_colors[0],
        )

        return fig

    def plot_free_body_diagram(self):
        """Plot the rotor free-body diagram.

        This method plots:
            free-body diagram.

        Parameters
        ----------

        Returns
        -------
        fig : bokeh figure
            Bokeh figure with the free-body diagram plot
        """
        source = ColumnDataSource(
            data=dict(
                x=self.nodes_pos, y0=self.disp_y * 1000, y1=[0] * len(self.nodes_pos)
            )
        )

        y_start = 5.0
        sh_weight = sum(self.df_shaft["m"].values) * 9.8065

        shaft_end = self.nodes_pos[-1]
        fig = figure(
            tools="pan, wheel_zoom, box_zoom, reset, save, box_select, hover",
            width=640,
            height=480,
            title="Free-Body Diagram",
            x_axis_label="shaft lenght",
            x_range=[-0.1 * shaft_end, 1.1 * shaft_end],
            y_range=[-3 * y_start, 3 * y_start],
        )
        fig.yaxis.visible = False
        fig.xaxis.axis_label_text_font_size = "14pt"
        fig.title.text_font_size = "14pt"

        fig.line("x", "y1", source=source, line_width=5, line_color=bokeh_colors[0])

        # fig - plot arrows indicating shaft weight distribution
        text = str("%.1f" % sh_weight)
        fig.line(
            x=self.nodes_pos,
            y=[y_start] * len(self.nodes_pos),
            line_width=2,
            line_color=bokeh_colors[0],
        )

        ini = self.nodes_pos[0]
        fin = self.nodes_pos[-1]
        arrows_list = np.arange(ini, 1.01 * fin, fin / 5.0)
        for node in arrows_list:
            fig.add_layout(
                Arrow(
                    end=NormalHead(
                        fill_color=bokeh_colors[2],
                        fill_alpha=1.0,
                        size=16,
                        line_width=2,
                        line_color=bokeh_colors[0],
                    ),
                    x_start=node,
                    y_start=y_start,
                    x_end=node,
                    y_end=0,
                )
            )

        fig.add_layout(
            Label(
                x=self.nodes_pos[0],
                y=y_start,
                text="W = " + text + "N",
                text_font_style="bold",
                text_font_size="10pt",
                text_baseline="top",
                text_align="left",
                y_offset=20,
            )
        )

        # fig - calculate the reaction force of bearings and plot arrows
        for i, node in enumerate(self.df_bearings["n"]):
            Fb = -self.disp_y[node] * self.df_bearings.loc[i, "kyy"].coefficient[0]
            text = str("%.1f" % Fb)
            fig.add_layout(
                Arrow(
                    end=NormalHead(
                        fill_color=bokeh_colors[6],
                        fill_alpha=1.0,
                        size=16,
                        line_width=2,
                        line_color=bokeh_colors[0],
                    ),
                    x_start=self.nodes_pos[node],
                    y_start=-2 * y_start,
                    x_end=self.nodes_pos[node],
                    y_end=0,
                )
            )
            fig.add_layout(
                Label(
                    x=self.nodes_pos[node],
                    y=-2 * y_start,
                    angle=np.pi / 2,
                    text="Fb = " + text + "N",
                    text_font_style="bold",
                    text_font_size="10pt",
                    text_baseline="top",
                    text_align="center",
                    x_offset=2,
                )
            )

        # fig - plot arrows indicating disk weight
        if len(self.df_disks) != 0:
            for i, node in enumerate(self.df_disks["n"]):
                Fd = self.df_disks.loc[i, "m"] * 9.8065
                text = str("%.1f" % Fd)
                fig.add_layout(
                    Arrow(
                        end=NormalHead(
                            fill_color=bokeh_colors[9],
                            fill_alpha=1.0,
                            size=16,
                            line_width=2,
                            line_color=bokeh_colors[0],
                        ),
                        x_start=self.nodes_pos[node],
                        y_start=2 * y_start,
                        x_end=self.nodes_pos[node],
                        y_end=0,
                    )
                )
                fig.add_layout(
                    Label(
                        x=self.nodes_pos[node],
                        y=2 * y_start,
                        angle=np.pi / 2,
                        text="Fd = " + text + "N",
                        text_font_style="bold",
                        text_font_size="10pt",
                        text_baseline="top",
                        text_align="center",
                        x_offset=2,
                    )
                )

        return fig

    def plot_shearing_force(self):
        """Plot the rotor shearing force diagram.

        This method plots:
            shearing force diagram.

        Parameters
        ----------

        Returns
        -------
        fig : bokeh figure
            Bokeh figure with the shearing force diagram plot
        """
        shaft_end = self.nodes_pos[-1]
        source_SF = ColumnDataSource(data=dict(x=self.Vx_axis, y=self.Vx))
        TOOLTIPS_SF = [("Shearing Force:", "@y")]
        fig = figure(
            tools="pan, wheel_zoom, box_zoom, reset, save, box_select, hover",
            tooltips=TOOLTIPS_SF,
            width=640,
            height=480,
            title="Shearing Force Diagram",
            x_axis_label="Shaft lenght",
            y_axis_label="Force",
            x_range=[-0.1 * shaft_end, 1.1 * shaft_end],
        )
        fig.xaxis.axis_label_text_font_size = "14pt"
        fig.yaxis.axis_label_text_font_size = "14pt"
        fig.title.text_font_size = "14pt"

        fig.line("x", "y", source=source_SF, line_width=4, line_color=bokeh_colors[0])
        fig.circle("x", "y", source=source_SF, size=8, fill_color=bokeh_colors[0])

        # fig - plot centerline
        fig.line(
            [-0.1 * shaft_end, 1.1 * shaft_end],
            [0, 0],
            line_width=3,
            line_dash="dotdash",
            line_color=bokeh_colors[0],
        )

        return fig

    def plot_bending_moment(self):
        """Plot the rotor bending moment diagram.

        This method plots:
            bending moment diagram.

        Parameters
        ----------

        Returns
        -------
        fig : bokeh figure
            Bokeh figure with the bending moment diagram plot
        """
        shaft_end = self.nodes_pos[-1]
        source_BM = ColumnDataSource(data=dict(x=self.nodes_pos, y=self.Bm))
        TOOLTIPS_BM = [("Bending Moment:", "@y")]
        fig = figure(
            tools="pan, wheel_zoom, box_zoom, reset, save, box_select, hover",
            tooltips=TOOLTIPS_BM,
            width=640,
            height=480,
            title="Bending Moment Diagram",
            x_axis_label="Shaft lenght",
            y_axis_label="Bending Moment",
            x_range=[-0.1 * shaft_end, 1.1 * shaft_end],
        )
        fig.xaxis.axis_label_text_font_size = "14pt"
        fig.yaxis.axis_label_text_font_size = "14pt"
        fig.title.text_font_size = "14pt"

        i = 0
        while True:
            if i + 3 > len(self.nodes):
                break

            interpolated_BM = interpolate.interp1d(
                self.nodes_pos[i : i + 3], self.Bm[i : i + 3], kind="quadratic"
            )
            xnew_BM = np.linspace(
                self.nodes_pos[i], self.nodes_pos[i + 2], num=42, endpoint=True
            )

            ynew_BM = interpolated_BM(xnew_BM)
            auxsource_BM = ColumnDataSource(data=dict(x=xnew_BM, y=ynew_BM))
            fig.line(
                "x", "y", source=auxsource_BM, line_width=4, line_color=bokeh_colors[0]
            )
            i += 2
        fig.circle("x", "y", source=source_BM, size=8, fill_color=bokeh_colors[0])

        # fig - plot centerline
        fig.line(
            [-0.1 * shaft_end, 1.1 * shaft_end],
            [0, 0],
            line_width=3,
            line_dash="dotdash",
            line_color=bokeh_colors[0],
        )

        return fig


class SummaryResults:
    """Class used to store results and provide plots rotor summary.

    This class aims to present a summary of the main parameters and attributes
    from a rotor model. The data is presented in a table format.

    Parameters
    ----------
    df_shaft : dataframe
        shaft dataframe

    Returns
    -------
    table : bokeh WidgetBox
        Bokeh WidgetBox with the summary table plot
    """
    def __init__(self, df_shaft):
        self.df_shaft = df_shaft

    def plot(self):
        """Plot the summary table.

        This method plots:
            Table with summary of rotor parameters and attributes

        Parameters
        ----------

        Returns
        -------
        table : bokeh WidgetBox
            Bokeh WidgetBox with the summary table plot
        """
        materials = [mat.name for mat in self.df_shaft["material"]]

        data = dict(
            tags=self.df_shaft["tag"],
            lft_stn=self.df_shaft["n_l"],
            rgt_stn=self.df_shaft["n_r"],
            elem_no=self.df_shaft["_n"],
            beam_left_loc=self.df_shaft["nodes_pos_l"],
            elem_len=self.df_shaft["L"],
            beam_cg=self.df_shaft["beam_cg"],
            axial_cg_pos=self.df_shaft["axial_cg_pos"],
            beam_right_loc=self.df_shaft["nodes_pos_r"],
            material=materials,
            mass=self.df_shaft["m"],
            inertia=self.df_shaft["Ie"],
        )
        source = ColumnDataSource(data)

        titles = [
            "Element Tag",
            "Left Station",
            "Right Station",
            "Element Number",
            "Elem. Left Location (m)",
            "Elem. Lenght (m)",
            "Element CG (m)",
            "Axial CG Location (m)",
            "Elem. Right Location (m)",
            "Material",
            "Elem. Mass (kg)",
            "Inertia (m4)",
        ]

        formatters = [
            None,
            None,
            None,
            None,
            NumberFormatter(format="0.000"),
            NumberFormatter(format="0.000"),
            NumberFormatter(format="0.000"),
            NumberFormatter(format="0.000"),
            NumberFormatter(format="0.000"),
            None,
            NumberFormatter(format="0.000"),
            None,
        ]

        columns = [
            TableColumn(field=str(field), title=title, formatter=form)
            for field, title, form in zip(data.keys(), titles, formatters)
        ]

        data_table = DataTable(source=source, columns=columns, width=1600)
        table = widgetbox(data_table)

        return table


class ConvergenceResults:
    """Class used to store results and provide plots for Convergence Analysis.

    This class plots:
        Natural Frequency vs Number of Elements
        Relative Error vs Number of Elements

    Parameters
    ----------
    el_num : array
        Array with number of elements in each iteraction
    eigv_arr : array
        Array with the n'th natural frequency in each iteraction
    error_arr : array
        Array with the relative error in each iteraction

    Returns
    -------
    plot : bokeh.gridplot
        Bokeh column with Convergence Analysis plots
    """

    def __init__(self, el_num, eigv_arr, error_arr):
        self.el_num = el_num
        self.eigv_arr = eigv_arr
        self.error_arr = error_arr

    def plot(self):
        """This method plots:
            Natural Frequency vs Number of Elements
            Relative Error vs Number of Elements

        Parameters
        ----------

        Returns
        -------
        plot : bokeh.gridplot
            Bokeh column with Convergence Analysis plots
        """
        source = ColumnDataSource(
            data=dict(x0=self.el_num, y0=self.eigv_arr, y1=self.error_arr)
        )

        TOOLS = "pan,wheel_zoom,box_zoom,hover,reset,save,"
        TOOLTIPS1 = [("Frequency:", "@y0"), ("Number of Elements", "@x0")]
        TOOLTIPS2 = [("Relative Error:", "@y1"), ("Number of Elements", "@x0")]

        # create a new plot and add a renderer
        freq_arr = figure(
            tools=TOOLS,
            tooltips=TOOLTIPS1,
            width=640,
            height=480,
            title="Frequency Evaluation",
            x_axis_label="Numer of Elements",
            y_axis_label="Frequency (rad/s)",
        )
        freq_arr.xaxis.axis_label_text_font_size = "14pt"
        freq_arr.yaxis.axis_label_text_font_size = "14pt"

        freq_arr.line("x0", "y0", source=source, line_width=3, line_color="crimson")
        freq_arr.circle("x0", "y0", source=source, size=8, fill_color="crimson")

        # create another new plot and add a renderer
        rel_error = figure(
            tools=TOOLS,
            tooltips=TOOLTIPS2,
            width=640,
            height=480,
            title="Relative Error Evaluation",
            x_axis_label="Number of Elements",
            y_axis_label="Relative Error (%)",
        )
        rel_error.xaxis.axis_label_text_font_size = "14pt"
        rel_error.yaxis.axis_label_text_font_size = "14pt"

        rel_error.line(
            "x0", "y1", source=source, line_width=3, line_color="darkslategray"
        )
        rel_error.circle("x0", "y1", source=source, fill_color="darkslategray", size=8)

        # put the subplots in a gridplot
        plot = gridplot([[freq_arr, rel_error]])

        return plot


class TimeResponseResults:
    """Class used to store results and provide plots for Time Response
    Analysis.

    This class takes the results from time response analysis and creates a
    plot given a force and a time.

    Parameters
    ----------
    t : array
        Time values for the output.
    yout : array
        System response.
    xout : array
        Time evolution of the state vector.
    dof : int
        Degree of freedom

    Returns
    -------
    ax : matplotlib.axes
        Matplotlib axes with time response plot.
        if plot_type == "matplotlib"
    bk_ax : bokeh axes
        Bokeh axes with time response plot
        if plot_type == "bokeh"
    """

    def __init__(self, t, yout, xout, dof):
        self.t = t
        self.yout = yout
        self.xout = xout
        self.dof = dof

    def _plot_matplotlib(self, ax=None):
        """Plot time response.

        This function will take a rotor object and plot its time response
        using Matplotlib

        Parameters
        ----------
        ax : matplotlib.axes
            Matplotlib axes where time response will be plotted.
            if None, creates a new one

        Returns
        -------
        ax : matplotlib.axes
            Matplotlib axes with time response plot.
        """
        if ax is None:
            ax = plt.gca()

        ax.plot(self.t, self.yout[:, self.dof])

        if self.dof % 4 == 0:
            obs_dof = "x"
            amp = "m"
        elif self.dof % 4 == 1:
            obs_dof = "y"
            amp = "m"
        elif self.dof % 4 == 2:
            obs_dof = "\u03B1"  # unicode for alpha
            amp = "rad"
        elif self.dof % 4 == 3:
            obs_dof = "\u03B2"  # unicode for beta
            amp = "rad"

        ax.set_xlabel("Time (s)")
        ax.set_ylabel("Amplitude (%s)" % amp)
        ax.set_title(
            "Response for node %s and degree of freedom %s" % (self.dof // 4, obs_dof)
        )

    def _plot_bokeh(self):
        """Plot time response.

        This function will take a rotor object and plot its time response
        using Bokeh

        Parameters
        ----------

        Returns
        -------
        bk_ax : bokeh axes
            Bokeh axes with time response plot
            if plot_type == "bokeh"
        """
        if self.dof % 4 == 0:
            obs_dof = "x"
            amp = "m"
        elif self.dof % 4 == 1:
            obs_dof = "y"
            amp = "m"
        elif self.dof % 4 == 2:
            obs_dof = "\u03B1"  # unicode for alpha
            amp = "rad"
        elif self.dof % 4 == 3:
            obs_dof = "\u03B2"  # unicode for beta
            amp = "rad"

        # bokeh plot - create a new plot
        bk_ax = figure(
            tools="pan, box_zoom, wheel_zoom, reset, save",
            width=640,
            height=480,
            title="Response for node %s and degree of freedom %s"
            % (self.dof // 4, obs_dof),
            x_axis_label="Time (s)",
            y_axis_label="Amplitude (%s)" % amp,
        )
        bk_ax.xaxis.axis_label_text_font_size = "14pt"
        bk_ax.yaxis.axis_label_text_font_size = "14pt"

        # bokeh plot - plot shaft centerline
        bk_ax.line(
            self.t, self.yout[:, self.dof], line_width=3, line_color=bokeh_colors[0]
        )

        return bk_ax

    def plot(self, plot_type="bokeh", **kwargs):
        """Plot time response.

        This function will take a rotor object and plot its time response

        Parameters
        ----------
        plot_type: str
            Matplotlib or bokeh.
            The default is bokeh
        kwargs : optional
            Additional key word arguments can be passed to change
            the plot (e.g. linestyle='--')

        Returns
        -------
        ax : matplotlib.axes
            Matplotlib axes with time response plot.
            if plot_type == "matplotlib"
        bk_ax : bokeh axes
            Bokeh axes with time response plot
            if plot_type == "bokeh"
        """
        if plot_type == "matplotlib":
            return self._plot_matplotlib(**kwargs)
        elif plot_type == "bokeh":
            return self._plot_bokeh(**kwargs)
        else:
            raise ValueError(f"{plot_type} is not a valid plot type.")<|MERGE_RESOLUTION|>--- conflicted
+++ resolved
@@ -4,22 +4,13 @@
 import numpy as np
 import scipy.linalg as la
 from bokeh.colors import RGB
-<<<<<<< HEAD
-from bokeh.layouts import gridplot
+from bokeh.layouts import gridplot, widgetbox
 from bokeh.models import Arrow, ColorBar, ColumnDataSource, HoverTool, Label, NormalHead
+from bokeh.models.widgets import DataTable, NumberFormatter, TableColumn
 from bokeh.plotting import figure
 from bokeh.transform import linear_cmap
 from matplotlib import cm
 from scipy import interpolate
-=======
-import bokeh.palettes as bp
-from mpl_toolkits.mplot3d import Axes3D
-from bokeh.layouts import gridplot, widgetbox
-from bokeh.plotting import figure
-from bokeh.transform import linear_cmap
-from bokeh.models import ColumnDataSource, ColorBar, Arrow, NormalHead, Label, HoverTool
-from bokeh.models.widgets import DataTable, NumberFormatter, TableColumn
->>>>>>> b5284217
 
 # set bokeh palette of colors
 bokeh_colors = bp.RdGy[11]
@@ -1990,6 +1981,7 @@
     table : bokeh WidgetBox
         Bokeh WidgetBox with the summary table plot
     """
+
     def __init__(self, df_shaft):
         self.df_shaft = df_shaft
 
