--- conflicted
+++ resolved
@@ -1378,17 +1378,10 @@
 
     Returns
     -------
-<<<<<<< HEAD
     fig : bokeh figures
         Bokeh figure with Static Analysis plots depending on which method
         is called.
     """
-=======
-    grid_plots : bokeh.gridplot
-        Bokeh column with Static Analysis plots
-    """
-
->>>>>>> 89093d60
     def __init__(
         self,
         disp_y,
@@ -1425,13 +1418,8 @@
 
         Returns
         -------
-<<<<<<< HEAD
         fig : bokeh figure
             Bokeh figure with static deformation plot
-=======
-        grid_plots : bokeh.gridplot
-            Bokeh column with Static Analysis plots
->>>>>>> 89093d60
         """
         source = ColumnDataSource(
             data=dict(
