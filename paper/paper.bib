--- conflicted
+++ resolved
@@ -59,12 +59,11 @@
   publisher={Wiley}
 }
 
-<<<<<<< HEAD
-@book{gasch2005berlin,
-  title={Berlin and Darmstadt},
-  author={Gasch, R and Nordmann, R and Pf{\"u}tzner, H Rotordynamik},
-  year={2005},
-  publisher={Germany: Springer}
+@book{gasch2006rotordynamik,
+  title={Rotordynamik},
+  author={Gasch, Robert and Nordmann, Rainer and Pf{\"u}tzner, Herbert},
+  year={2006},
+  publisher={Springer}
 }
 
 @misc{comsol,
@@ -79,11 +78,4 @@
   year = {2019},
   url = {https://www.ansys.com/services/training-center/structures/ansys-mechanical-rotordynamics},
   note = {Acessed: 2019-12-02},
-=======
-@book{gasch2006rotordynamik,
-  title={Rotordynamik},
-  author={Gasch, Robert and Nordmann, Rainer and Pf{\"u}tzner, Herbert},
-  year={2006},
-  publisher={Springer}
->>>>>>> 34366ff3
 }